import pandas as pd
import numpy as np
import matplotlib.pyplot as plt
import seaborn as sns
import os
from typing import List, Tuple, Optional, Union, Dict, Any
from sklearn.model_selection import train_test_split


def load_resale_data(
    file_paths: Union[str, List[str]],
    include_features: Optional[List[str]] = None,
    exclude_features: Optional[List[str]] = None,
    price_column: str = "resale_price",
    month_column: str = "month",
    verbose: bool = True,
) -> Tuple[pd.DataFrame, pd.DataFrame]:
    """
    Load resale flat price data from CSV files and split into features and target dataframes.

    Parameters:
    -----------
    file_paths : str or List[str]
        Path(s) to the CSV file(s) containing resale flat price data.
    include_features : List[str], optional
        List of feature columns to include. If None, all columns except price_column are included.
    exclude_features : List[str], optional
        List of feature columns to exclude. Applied after include_features.
    price_column : str, default='resale_price'
        Name of the column containing the resale price (target variable).
    month_column : str, default='month'
        Name of the column containing the date information (e.g. 1990-01).
    verbose : bool, default=True
        Whether to print information during loading.

    Returns:
    --------
    Tuple[pd.DataFrame, pd.DataFrame]
        X: Features dataframe
        y: Target dataframe (resale prices)
    """
    # Convert single file path to list
    if isinstance(file_paths, str):
        file_paths = [file_paths]

    # Load and concatenate all dataframes
    dfs = []
    for file_path in file_paths:
        if verbose:
            print(f"Loading data from {file_path}...")
        df = pd.read_csv(file_path)
        dfs.append(df)

    # Combine all dataframes
    combined_df = pd.concat(dfs, ignore_index=True)

    if verbose:
        print(f"Combined dataset shape: {combined_df.shape}")

    # Handle feature selection
    if include_features is None:
        # By default, use all columns except the price column
        feature_cols = [col for col in combined_df.columns if col != price_column]
    else:
        feature_cols = include_features

    # Apply exclusions
    if exclude_features is not None:
        feature_cols = [col for col in feature_cols if col not in exclude_features]

    # Ensure that all selected feature columns exist in the dataframe
    for col in feature_cols:
        if col not in combined_df.columns:
            raise ValueError(f"Feature column '{col}' not found in the dataset")

    # Check if price column exists
    if price_column not in combined_df.columns:
        raise ValueError(f"Price column '{price_column}' not found in the dataset")

    # Convert month column to datetime if it exists
    if month_column in combined_df.columns:
        combined_df[month_column] = pd.to_datetime(combined_df[month_column])

    # Create feature and target dataframes
    X = combined_df[feature_cols].copy()
    y = combined_df[price_column].copy()

    if verbose:
        print(f"Features shape: {X.shape}")
        print(f"Target shape: {y.shape}")
        print(f"Selected features: {', '.join(feature_cols)}")

    return X, y


def load_all_resale_data(
    include_features: Optional[List[str]] = None,
    exclude_features: Optional[List[str]] = None,
    price_column: str = "resale_price",
    month_column: str = "month",
    verbose: bool = True,
):
    """
    Load resale flat price data from CSV files and split into features and target dataframes.

    Parameters:
    -----------
    include_features : List[str], optional
        List of feature columns to include. If None, all columns except price_column are included.
    exclude_features : List[str], optional
        List of feature columns to exclude. Applied after include_features.
    price_column : str, default='resale_price'
        Name of the column containing the resale price (target variable).
    date_column : str, default='month'
        Name of the column containing the date information (e.g. 1990-01).
    verbose : bool, default=True
        Whether to print information during loading.

    Returns:
    --------
    Tuple[pd.DataFrame, pd.DataFrame]
        X: Features dataframe
        y: Target dataframe (resale prices)
    """

    data = [
        "Resale Flat Prices (Based on Approval Date), 1990 - 1999.csv",
        "Resale Flat Prices (Based on Approval Date), 2000 - Feb 2012.csv",
        "Resale Flat Prices (Based on Registration Date), From Mar 2012 to Dec 2014.csv",
        "Resale Flat Prices (Based on Registration Date), From Jan 2015 to Dec 2016.csv",
        "Resale flat prices based on registration date from Jan-2017 onwards.csv",
    ]

    data_dir = os.path.join(os.path.dirname(__file__), "../data")
    data_files = [os.path.join(data_dir, file) for file in data]

    return load_resale_data(
        file_paths=data_files,
        include_features=include_features,
        exclude_features=exclude_features,
        price_column=price_column,
        month_column=month_column,
        verbose=verbose,
    )


<<<<<<< HEAD

    
=======
>>>>>>> 9e8cb024
def get_cleaned_data(
    X: pd.DataFrame = None,
    y: pd.Series = None,
    include_features=None,
    exclude_features=None,
):
    """
    Clean the dataset by removing rows with missing values and perform data normalization.

    Parameters:
    -----------
    X : pd.DataFrame
        Feature dataframe.
    y : pd.Series
        Target series.

    Returns:
    --------
    Tuple[pd.DataFrame, pd.Series]
        Cleaned feature dataframe and target series.
    """

    # If include_features or exclude_features are provided, filter the columns
    if include_features is not None:
        X = X[include_features]
    if exclude_features is not None:
        X = X.drop(columns=exclude_features, errors="ignore")

    # Step 1: Drop rows with any missing values
    original_shape = X.shape
    if y is not None:
        # Combine X and y to ensure we drop the same rows from both
        combined = pd.concat([X, y.rename("target")], axis=1)
        combined = combined.dropna()
        X = combined.drop("target", axis=1)
        y = combined["target"]
    else:
        X = X.dropna()

    if original_shape[0] > X.shape[0]:
        print(f"Dropped {original_shape[0] - X.shape[0]} rows with missing values.")

    # Step 2: Process categorical features

    # Convert storey_range to numeric (take the average of the range)
<<<<<<< HEAD
    if 'storey_range' in X.columns:
        X['storey_range'] = X['storey_range'].apply(lambda x: 
            sum(int(i) for i in x.replace('TO', '').split() if i.isdigit()) / 2 
            if isinstance(x, str) else x)
        
    # convert flat_type to numeric
    if 'flat_type' in X.columns:
        flat_type_mapping = {
            '1 ROOM': 1,
            '2 ROOM': 2,
            '3 ROOM': 3,
            '4 ROOM': 4,
            '5 ROOM': 5,
            'MULTI-GENERATION': 6,
            'MULTI GENERATION': 6,
            'EXECUTIVE': 7,
        }
        X['flat_type_ordered'] = X['flat_type'].map(flat_type_mapping)

    if 'flat_model' in X.columns:
        
    
    # One-hot encode town and flat_type if they exist
    categorical_cols = ['town', 'flat_model']
=======
    if "storey_range" in X.columns:
        X["storey_range"] = X["storey_range"].apply(
            lambda x: (
                sum(int(i) for i in x.replace("TO", "").split() if i.isdigit()) / 2
                if isinstance(x, str)
                else x
            )
        )

    # One-hot encode town and flat_type if they exist
    categorical_cols = ["town", "flat_type", "flat_model"]
>>>>>>> 9e8cb024
    for col in categorical_cols:
        if col in X.columns:
            dummies = pd.get_dummies(X[col], prefix=col, drop_first=True)
            X = pd.concat([X, dummies], axis=1)
            X = X.drop(col, axis=1)
<<<<<<< HEAD
    
=======
>>>>>>> 9e8cb024

    # Step 3: Process time-related features

    # Calculate flat age based on lease_commence_date if it exists
<<<<<<< HEAD
    if 'lease_commence_date' in X.columns and 'month' in X.columns:
        def get_num_months(date):
            return int(date.split('-')[0]) * 12 + int(date.split('-')[1])

        # Extract the year from the month column
        first_transaction = X['month'].min()
        first_trans_offset = get_num_months(first_transaction)
        X['relative_month'] = X['month'].apply(get_num_months) - first_trans_offset

        # Calculate flat age at transaction
        X['flat_age'] = X['transaction_year'] - X['lease_commence_date'] 
        
        # Drop the original columns as we've created a derived feature
        X = X.drop(['lease_commence_date', 'month'], axis=1)
    
     # Drop street_name as it's too granular for modeling
    if 'street_name' in X.columns:
        X = X.drop('street_name', axis=1)

    # ensure block is numeric
    if 'block' in X.columns:
        # Convert block to numeric by removing non-numeric characters
        X['block'] = X['block'].replace(r'\D', '', regex=True).astype(int)
    

    
    # Step 4: Handle non-numeric columns that shouldn't be one-hot encoded
    

    
    
=======
    if "lease_commence_date" in X.columns and "month" in X.columns:
        # Extract the year from the month column
        X["transaction_year"] = pd.to_datetime(X["month"]).dt.year

        # Calculate flat age at transaction
        X["flat_age"] = X["transaction_year"] - X["lease_commence_date"]

        # Drop the original columns as we've created a derived feature
        X = X.drop(["lease_commence_date", "month"], axis=1)

    if "street_name" in X.columns:
        X = X.drop("street_name", axis=1)

    if "storey_range" in X.columns:
        # convert storey_range to numeric (take the average of the range)
        X["storey_range"] = X["storey_range"].apply(
            lambda x: (
                sum(int(i) for i in x.replace("TO", "").split() if i.isdigit()) / 2
                if isinstance(x, str)
                else x
            )
        )
        
        

    # Step 4: Handle non-numeric columns that shouldn't be one-hot encoded

    # Drop street_name as it's too granular for modeling

>>>>>>> 9e8cb024
    # Step 5: Normalize/scale numeric features
    numeric_cols = X.select_dtypes(include=["int64", "float64"]).columns
    for col in numeric_cols:
        # Skip the target column if it's in X
        if col == "resale_price":
            continue

        # Normalize using min-max scaling
        min_val = X[col].min()
        max_val = X[col].max()
        if max_val > min_val:  # Avoid division by zero
            X[col] = (X[col] - min_val) / (max_val - min_val)

    return X, y


def get_train_split_data(
    X: pd.DataFrame = None,
    y: pd.Series = None,
    train_size: float = 0.5,
    random_state: Optional[int] = 1,
) -> Tuple[pd.DataFrame, pd.DataFrame, pd.Series, pd.Series]:
    """
    Split the dataset into training and testing sets.

    Parameters:
    -----------
    X : pd.DataFrame
        Feature dataframe.
    y : pd.Series
        Target series.
    train_size : float, default=0.8
        Proportion of the dataset to include in the training set.
    random_state : int, optional
        Random seed for reproducibility.

    Returns:
    --------
    Tuple[pd.DataFrame, pd.DataFrame, pd.Series, pd.Series]
        X_train: Training feature dataframe
        X_test: Testing feature dataframe
        y_train: Training target series
        y_test: Testing target series
    """

    return train_test_split(X, y, train_size=train_size, random_state=random_state)<|MERGE_RESOLUTION|>--- conflicted
+++ resolved
@@ -144,11 +144,10 @@
     )
 
 
-<<<<<<< HEAD
-
-    
-=======
->>>>>>> 9e8cb024
+
+
+
+    
 def get_cleaned_data(
     X: pd.DataFrame = None,
     y: pd.Series = None,
@@ -194,7 +193,6 @@
     # Step 2: Process categorical features
 
     # Convert storey_range to numeric (take the average of the range)
-<<<<<<< HEAD
     if 'storey_range' in X.columns:
         X['storey_range'] = X['storey_range'].apply(lambda x: 
             sum(int(i) for i in x.replace('TO', '').split() if i.isdigit()) / 2 
@@ -219,7 +217,6 @@
     
     # One-hot encode town and flat_type if they exist
     categorical_cols = ['town', 'flat_model']
-=======
     if "storey_range" in X.columns:
         X["storey_range"] = X["storey_range"].apply(
             lambda x: (
@@ -231,21 +228,16 @@
 
     # One-hot encode town and flat_type if they exist
     categorical_cols = ["town", "flat_type", "flat_model"]
->>>>>>> 9e8cb024
     for col in categorical_cols:
         if col in X.columns:
             dummies = pd.get_dummies(X[col], prefix=col, drop_first=True)
             X = pd.concat([X, dummies], axis=1)
             X = X.drop(col, axis=1)
-<<<<<<< HEAD
-    
-=======
->>>>>>> 9e8cb024
+    
 
     # Step 3: Process time-related features
 
     # Calculate flat age based on lease_commence_date if it exists
-<<<<<<< HEAD
     if 'lease_commence_date' in X.columns and 'month' in X.columns:
         def get_num_months(date):
             return int(date.split('-')[0]) * 12 + int(date.split('-')[1])
@@ -276,38 +268,6 @@
     
 
     
-    
-=======
-    if "lease_commence_date" in X.columns and "month" in X.columns:
-        # Extract the year from the month column
-        X["transaction_year"] = pd.to_datetime(X["month"]).dt.year
-
-        # Calculate flat age at transaction
-        X["flat_age"] = X["transaction_year"] - X["lease_commence_date"]
-
-        # Drop the original columns as we've created a derived feature
-        X = X.drop(["lease_commence_date", "month"], axis=1)
-
-    if "street_name" in X.columns:
-        X = X.drop("street_name", axis=1)
-
-    if "storey_range" in X.columns:
-        # convert storey_range to numeric (take the average of the range)
-        X["storey_range"] = X["storey_range"].apply(
-            lambda x: (
-                sum(int(i) for i in x.replace("TO", "").split() if i.isdigit()) / 2
-                if isinstance(x, str)
-                else x
-            )
-        )
-        
-        
-
-    # Step 4: Handle non-numeric columns that shouldn't be one-hot encoded
-
-    # Drop street_name as it's too granular for modeling
-
->>>>>>> 9e8cb024
     # Step 5: Normalize/scale numeric features
     numeric_cols = X.select_dtypes(include=["int64", "float64"]).columns
     for col in numeric_cols:
